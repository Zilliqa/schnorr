--- conflicted
+++ resolved
@@ -112,10 +112,7 @@
 }
 
 bool PubKey::Deserialize(const bytes& src, unsigned int offset) {
-<<<<<<< HEAD
-=======
-
->>>>>>> b125d604
+
   shared_ptr<EC_POINT> result =
       ECPOINTSerialize::GetNumber(src, offset, src.size());
 
